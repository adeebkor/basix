import pytest
import basix
import numpy


def test_create_simple():
    # Creates Lagrange P1 element on triangle

    # Point evaluation of polynomial set
    celltype = basix.CellType.triangle
    degree = 1
    points = numpy.array([[0, 0], [1, 0], [0, 1]], dtype=numpy.float64)

    # Create element from space and dual
    dualmat = basix.tabulate_polynomial_set(celltype, degree, 0, points)[0]
    coeff_space = numpy.identity(points.shape[0])

<<<<<<< HEAD
    fe = basix.create_new_element("Custom element", celltype, degree, [1], dualmat, coeff_space,
                                  [[1, 1, 1], [0, 0, 0], [0]], [numpy.identity(3) for i in range(3)],
                                  basix.MappingType.identity)
=======
    fe = basix.create_new_element("Custom element", "triangle", degree, [1], dualmat, coeff_space,
                                  [[1, 1, 1], [0, 0, 0], [0]], [numpy.identity(3) for i in range(3)])
>>>>>>> 738d72ff

    numpy.set_printoptions(suppress=True, precision=2)

    points = numpy.array([[.5, 0], [0, .5], [.5, .5]], dtype=numpy.float64)
    print(fe.tabulate(0, points))


def test_create_custom():
    # Creates second order element on triangle

    # Point evaluation of polynomial set
    celltype = basix.CellType.triangle
    degree = 2
    points = numpy.array([[0, .5], [0.5, 0], [0.5, 0.5], [0.25, 0.25], [0.25, 0.5], [0.5, 0.25]], dtype=numpy.float64)

    # Create element from space and dual
    dualmat = basix.tabulate_polynomial_set(celltype, degree, 0, points)[0]
    coeff_space = numpy.identity(points.shape[0])
    fe = basix.create_new_element("Custom element", "triangle", degree, [1], dualmat, coeff_space,
                                  [[0, 0, 0], [1, 1, 1], [3]],
                                  [numpy.identity(5) for i in range(3)],
                                  basix.MappingType.identity)

    numpy.set_printoptions(suppress=True, precision=2)

    points = numpy.array([[.25, 0], [0, .25], [.25, .25]], dtype=numpy.float64)
    print(fe.tabulate(0, points))


def test_create_invalid():
    celltype = basix.CellType.triangle
    degree = 2
    # Try to create an invalid element of order 2
    points = numpy.array([[0, 0.25], [0, 0.75], [0.25, 0.75], [0.75, 0.25],
                          [0.25, 0.0], [0.75, 0.0]], dtype=numpy.float64)

    # Create element from space and dual
    dualmat = basix.tabulate_polynomial_set(celltype, degree, 0, points)[0]
    print(dualmat)
    coeff_space = numpy.identity(points.shape[0])
    with pytest.raises(RuntimeError):
        basix.create_new_element("Custom element", "triangle", degree, [1], dualmat, coeff_space,
                                 [[0, 0, 0], [2, 2, 2], [0]],
                                 [numpy.identity(6) for i in range(3)], basix.MappingType.identity)<|MERGE_RESOLUTION|>--- conflicted
+++ resolved
@@ -15,14 +15,9 @@
     dualmat = basix.tabulate_polynomial_set(celltype, degree, 0, points)[0]
     coeff_space = numpy.identity(points.shape[0])
 
-<<<<<<< HEAD
-    fe = basix.create_new_element("Custom element", celltype, degree, [1], dualmat, coeff_space,
+    fe = basix.create_new_element("Custom element", "triangle", degree, [1], dualmat, coeff_space,
                                   [[1, 1, 1], [0, 0, 0], [0]], [numpy.identity(3) for i in range(3)],
                                   basix.MappingType.identity)
-=======
-    fe = basix.create_new_element("Custom element", "triangle", degree, [1], dualmat, coeff_space,
-                                  [[1, 1, 1], [0, 0, 0], [0]], [numpy.identity(3) for i in range(3)])
->>>>>>> 738d72ff
 
     numpy.set_printoptions(suppress=True, precision=2)
 
