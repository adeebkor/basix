--- conflicted
+++ resolved
@@ -44,14 +44,6 @@
   }
   else
   {
-<<<<<<< HEAD
-    entity_dofs[0] = 1;
-    entity_dofs[1] = degree - 1;
-    if (tdim > 1 and degree > 1)
-      entity_dofs[2] = degree - 2;
-    if (tdim > 2 and degree > 2)
-      entity_dofs[3] = degree - 3;
-=======
     // One dof on each vertex
     for (int& q : entity_dofs[0])
       q = 1;
@@ -67,7 +59,6 @@
     // Tetrahedron
     if (tdim > 2)
       entity_dofs[3] = {(degree - 1) * (degree - 2) * (degree - 3) / 6};
->>>>>>> d7e1ffa6
 
     Eigen::Array<double, Eigen::Dynamic, Eigen::Dynamic, Eigen::RowMajor>
         geometry = cell::geometry(celltype);
@@ -109,7 +100,6 @@
   auto new_coeffs
       = FiniteElement::compute_expansion_coefficents(coeffs, dualmat);
 
-<<<<<<< HEAD
   int perm_count = 0;
   for (int i = 1; i < tdim; ++i)
     perm_count += topology[i].size() * i;
@@ -161,10 +151,8 @@
     }
   }
 
-  FiniteElement el(celltype, degree, 1, new_coeffs, base_permutations);
-=======
-  FiniteElement el(celltype, degree, {1}, new_coeffs, entity_dofs);
->>>>>>> d7e1ffa6
+  FiniteElement el(celltype, degree, {1}, new_coeffs, entity_dofs,
+                   base_permutations);
   return el;
 }
 //-----------------------------------------------------------------------------
@@ -225,7 +213,6 @@
   auto new_coeffs
       = FiniteElement::compute_expansion_coefficents(coeffs, dualmat);
 
-<<<<<<< HEAD
   int perm_count = 0;
   for (int i = 1; i < tdim; ++i)
     perm_count += topology[i].size();
@@ -233,10 +220,8 @@
   std::vector<Eigen::Matrix<double, Eigen::Dynamic, Eigen::Dynamic, Eigen::RowMajor>>
       base_permutations(perm_count, Eigen::MatrixXd::Identity(ndofs, ndofs));
 
-  FiniteElement el(celltype, degree, 1, new_coeffs, base_permutations);
-=======
-  FiniteElement el(celltype, degree, {1}, new_coeffs, entity_dofs);
->>>>>>> d7e1ffa6
+  FiniteElement el(celltype, degree, {1}, new_coeffs, entity_dofs,
+                   base_permutations);
   return el;
 }
 //-----------------------------------------------------------------------------