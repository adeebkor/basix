--- conflicted
+++ resolved
@@ -59,23 +59,14 @@
   return wcoeffs;
 }
 //-----------------------------------------------------------------------------
-<<<<<<< HEAD
-Eigen::ArrayXXd create_nedelec_2d_dual(int degree)
-=======
 Eigen::MatrixXd create_nedelec_2d_dual(int degree)
->>>>>>> 8661767b
 {
   // Number of dofs and size of polynomial set P(k+1)
   const int ndofs = 3 * degree + degree * (degree - 1);
   const int psize = (degree + 1) * (degree + 2) / 2;
 
   // Dual space
-<<<<<<< HEAD
   Eigen::MatrixXd dual = Eigen::MatrixXd::Zero(ndofs, psize * 2);
-=======
-  Eigen::MatrixXd dualmat
-      = Eigen::MatrixXd::Zero(ndofs, psize * 2);
->>>>>>> 8661767b
 
   // dof counter
   const int quad_deg = 5 * degree;
@@ -131,11 +122,7 @@
   return base_permutations;
 }
 //-----------------------------------------------------------------------------
-<<<<<<< HEAD
-Eigen::ArrayXXd create_nedelec_3d_space(int degree)
-=======
 Eigen::MatrixXd create_nedelec_3d_space(int degree)
->>>>>>> 8661767b
 {
   // Reference tetrahedron
   const int tdim = 3;
@@ -214,11 +201,7 @@
   return wcoeffs;
 }
 //-----------------------------------------------------------------------------
-<<<<<<< HEAD
-Eigen::ArrayXXd create_nedelec_3d_dual(int degree)
-=======
 Eigen::MatrixXd create_nedelec_3d_dual(int degree)
->>>>>>> 8661767b
 {
   const int tdim = 3;
 
@@ -228,12 +211,7 @@
   // Work out number of dofs
   const int ndofs = 6 * degree + 4 * degree * (degree - 1)
                     + (degree - 2) * (degree - 1) * degree / 2;
-<<<<<<< HEAD
   Eigen::MatrixXd dual = Eigen::MatrixXd::Zero(ndofs, psize * tdim);
-=======
-  Eigen::MatrixXd dualmat(ndofs, psize * tdim);
-  dualmat.setZero();
->>>>>>> 8661767b
 
   // Create quadrature scheme on the edge
   const int quad_deg = 5 * degree;
@@ -349,13 +327,8 @@
 {
   const int tdim = cell::topological_dimension(celltype);
 
-<<<<<<< HEAD
-  Eigen::ArrayXXd wcoeffs;
-  Eigen::ArrayXXd dual;
-=======
   Eigen::MatrixXd wcoeffs;
   Eigen::MatrixXd dualmat;
->>>>>>> 8661767b
   std::vector<Eigen::MatrixXd> perms;
   std::vector<Eigen::MatrixXd> directions;
 
@@ -385,16 +358,10 @@
   if (tdim > 2)
     entity_dofs[3] = {degree * (degree - 1) * (degree - 2) / 2};
 
-<<<<<<< HEAD
-  Eigen::MatrixXd coeffs
-      = FiniteElement::compute_expansion_coefficients(wcoeffs, dual);
-  return FiniteElement(celltype, degree, {tdim}, coeffs, entity_dofs, perms);
-=======
   const Eigen::MatrixXd new_coeffs
       = FiniteElement::compute_expansion_coefficients(wcoeffs, dualmat);
 
   return FiniteElement(celltype, degree, {tdim}, new_coeffs, entity_dofs,
                        perms);
->>>>>>> 8661767b
 }
 //-----------------------------------------------------------------------------