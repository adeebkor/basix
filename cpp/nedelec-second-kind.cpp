--- conflicted
+++ resolved
@@ -115,11 +115,6 @@
   else
     throw std::runtime_error("Invalid celltype in Nedelec");
 
-<<<<<<< HEAD
-  // TODO
-  const int ndofs = dual.rows();
-  int perm_count = 0;
-=======
   // TODO: Implement base permutations
   const std::vector<std::vector<std::vector<int>>> topology
       = cell::topology(celltype);
@@ -127,23 +122,14 @@
   int perm_count = 0;
   for (int i = 1; i < tdim; ++i)
     perm_count += topology[i].size() * i;
->>>>>>> 8661767b
   std::vector<Eigen::MatrixXd> base_permutations(
       perm_count, Eigen::MatrixXd::Identity(ndofs, ndofs));
 
   const Eigen::MatrixXd coeffs
       = FiniteElement::compute_expansion_coefficients(wcoeffs, dual);
 
-<<<<<<< HEAD
-  const std::vector<std::vector<std::vector<int>>> topology
-      = cell::topology(celltype);
-
-  // Nedelec(2nd kind) has (d+1) dofs on each edge, (d+1)(d-1) on each
-  // face and (d-2)(d-1)(d+1)/2 on the interior in 3D
-=======
   // Nedelec(2nd kind) has (d+1) dofs on each edge, (d+1)(d-1) on each face
   // and (d-2)(d-1)(d+1)/2 on the interior in 3D
->>>>>>> 8661767b
   std::vector<std::vector<int>> entity_dofs(topology.size());
   entity_dofs[0].resize(topology[0].size(), 0);
   entity_dofs[1].resize(topology[1].size(), degree + 1);
