--- conflicted
+++ resolved
@@ -121,13 +121,8 @@
   std::vector<Eigen::MatrixXd> base_permutations(
       perm_count, Eigen::MatrixXd::Identity(ndofs, ndofs));
 
-<<<<<<< HEAD
   const Eigen::MatrixXd coeffs
-      = FiniteElement::compute_expansion_coefficents(wcoeffs, dual);
-=======
-  const Eigen::MatrixXd new_coeffs
-      = FiniteElement::compute_expansion_coefficients(wcoeffs, dualmat);
->>>>>>> 3961749f
+      = FiniteElement::compute_expansion_coefficients(wcoeffs, dual);
 
   const std::vector<std::vector<std::vector<int>>> topology
       = cell::topology(celltype);
