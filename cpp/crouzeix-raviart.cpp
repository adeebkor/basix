--- conflicted
+++ resolved
@@ -51,9 +51,6 @@
 
   auto new_coeffs
       = FiniteElement::compute_expansion_coefficents(coeffs, dualmat);
-<<<<<<< HEAD
-  FiniteElement el(celltype, 1, 1, new_coeffs, base_permutations);
-=======
 
   const std::vector<std::vector<std::vector<int>>> topology
       = cell::topology(celltype);
@@ -63,8 +60,8 @@
   for (int& q : entity_dofs[tdim - 1])
     q = 1;
 
-  FiniteElement el(celltype, 1, {1}, new_coeffs, entity_dofs);
->>>>>>> d7e1ffa6
+  FiniteElement el(celltype, 1, {1}, new_coeffs, entity_dofs,
+                   base_permutations);
   return el;
 }
 //-----------------------------------------------------------------------------