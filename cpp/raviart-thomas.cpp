// Copyright (c) 2020 Chris Richardson & Matthew Scroggs
// FEniCS Project
// SPDX-License-Identifier:    MIT

#include "raviart-thomas.h"
#include "dof-permutations.h"
#include "element-families.h"
#include "lagrange.h"
#include "mappings.h"
#include "moments.h"
#include "polyset.h"
#include "quadrature.h"
#include <Eigen/Dense>
#include <numeric>
#include <vector>

using namespace basix;

//----------------------------------------------------------------------------
<<<<<<< HEAD
FiniteElement basix::create_rt(cell::type celltype, int degree,
                               const std::string& name)
=======
FiniteElement basix::create_rt(cell::type celltype, int degree)
>>>>>>> 738d72ff
{
  if (celltype != cell::type::triangle and celltype != cell::type::tetrahedron)
    throw std::runtime_error("Unsupported cell type");

  const int tdim = cell::topological_dimension(celltype);

  const cell::type facettype
      = (tdim == 2) ? cell::type::interval : cell::type::triangle;

  // The number of order (degree-1) scalar polynomials
  const int nv = polyset::dim(celltype, degree - 1);
  // The number of order (degree-2) scalar polynomials
  const int ns0 = polyset::dim(celltype, degree - 2);
  // The number of additional polynomials in the polynomial basis for
  // Raviart-Thomas
  const int ns = polyset::dim(facettype, degree - 1);

  // Evaluate the expansion polynomials at the quadrature points
  auto [Qpts, Qwts]
      = quadrature::make_quadrature("default", celltype, 2 * degree);
  Eigen::ArrayXXd Pkp1_at_Qpts
      = polyset::tabulate(celltype, degree, 0, Qpts)[0];

  // The number of order (degree) polynomials
  const int psize = Pkp1_at_Qpts.cols();

  // Create coefficients for order (degree-1) vector polynomials
  Eigen::MatrixXd wcoeffs = Eigen::MatrixXd::Zero(nv * tdim + ns, psize * tdim);
  for (int j = 0; j < tdim; ++j)
  {
    wcoeffs.block(nv * j, psize * j, nv, nv)
        = Eigen::MatrixXd::Identity(nv, nv);
  }

  // Create coefficients for additional polynomials in Raviart-Thomas
  // polynomial basis
  for (int i = 0; i < ns; ++i)
  {
    for (int k = 0; k < psize; ++k)
    {
      for (int j = 0; j < tdim; ++j)
      {
        const double w_sum = (Qwts * Pkp1_at_Qpts.col(ns0 + i) * Qpts.col(j)
                              * Pkp1_at_Qpts.col(k))
                                 .sum();
        wcoeffs(nv * tdim + i, k + psize * j) = w_sum;
      }
    }
  }

  // Dual space
  Eigen::MatrixXd dual = Eigen::MatrixXd::Zero(nv * tdim + ns, psize * tdim);

  // quadrature degree
  int quad_deg = 5 * degree;

  // Add rows to dualmat for integral moments on facets
  const int facet_count = tdim + 1;
  const int facet_dofs = ns;
  dual.block(0, 0, facet_count * facet_dofs, psize * tdim)
      = moments::make_normal_integral_moments(
          create_dlagrange(facettype, degree - 1), celltype, tdim, degree,
          quad_deg);

  // Add rows to dualmat for integral moments on interior
  if (degree > 1)
  {
    const int internal_dofs = tdim * ns0;
    // Interior integral moment
    dual.block(facet_count * facet_dofs, 0, internal_dofs, psize * tdim)
        = moments::make_integral_moments(create_dlagrange(celltype, degree - 2),
                                         celltype, tdim, degree, quad_deg);
  }

  const std::vector<std::vector<std::vector<int>>> topology
      = cell::topology(celltype);

  const int ndofs = dual.rows();
  int perm_count = 0;
  for (int i = 1; i < tdim; ++i)
    perm_count += topology[i].size() * i;

  std::vector<Eigen::MatrixXd> base_permutations(
      perm_count, Eigen::MatrixXd::Identity(ndofs, ndofs));
  if (tdim == 2)
  {
    Eigen::ArrayXi edge_ref = dofperms::interval_reflection(degree);
    for (int edge = 0; edge < facet_count; ++edge)
    {
      const int start = edge_ref.size() * edge;
      for (int i = 0; i < edge_ref.size(); ++i)
      {
        base_permutations[edge](start + i, start + i) = 0;
        base_permutations[edge](start + i, start + edge_ref[i]) = 1;
      }
    }

    Eigen::ArrayXXd edge_dir
        = dofperms::interval_reflection_tangent_directions(degree);
    for (int edge = 0; edge < 3; ++edge)
    {
      Eigen::MatrixXd directions = Eigen::MatrixXd::Identity(ndofs, ndofs);
      directions.block(edge_dir.rows() * edge, edge_dir.cols() * edge,
                       edge_dir.rows(), edge_dir.cols())
          = edge_dir;
      base_permutations[edge] *= directions;
    }
  }
  else if (tdim == 3)
  {
    Eigen::ArrayXi face_ref = dofperms::triangle_reflection(degree);
    Eigen::ArrayXi face_rot = dofperms::triangle_rotation(degree);

    for (int face = 0; face < facet_count; ++face)
    {
      const int start = face_ref.size() * face;
      for (int i = 0; i < face_rot.size(); ++i)
      {
        base_permutations[6 + 2 * face](start + i, start + i) = 0;
        base_permutations[6 + 2 * face](start + i, start + face_rot[i]) = 1;
        base_permutations[6 + 2 * face + 1](start + i, start + i) = 0;
        base_permutations[6 + 2 * face + 1](start + i, start + face_ref[i])
            = -1;
      }
    }
  }

  // Raviart-Thomas has ns dofs on each facet, and ns0*tdim in the interior
  std::vector<std::vector<int>> entity_dofs(topology.size());
  for (int i = 0; i < tdim - 1; ++i)
    entity_dofs[i].resize(topology[i].size(), 0);
  entity_dofs[tdim - 1].resize(topology[tdim - 1].size(), ns);
  entity_dofs[tdim] = {ns0 * tdim};

  Eigen::MatrixXd coeffs = compute_expansion_coefficients(wcoeffs, dual);
<<<<<<< HEAD
  return FiniteElement(name, celltype, degree, {tdim}, coeffs, entity_dofs,
                       base_permutations, {}, {},
                       mapping::type::contravariantPiola);
=======
  return FiniteElement(element::family::RT, celltype, degree, {tdim}, coeffs,
                       entity_dofs, base_permutations, {}, {},
                       "contravariant piola");
>>>>>>> 738d72ff
}
//-----------------------------------------------------------------------------
Eigen::MatrixXd basix::dofperms::triangle_rt_rotation(int degree)
{
  const int n = degree * (degree + 2);
  Eigen::MatrixXd perm = Eigen::MatrixXd::Zero(n, n);

  // Permute RT functions on edges
  for (int i = 0; i < degree; ++i)
  {
    perm(i, 2 * degree + i) = 1;
    perm(2 * degree - 1 - i, i) = -1;
    perm(3 * degree - 1 - i, degree + i) = -1;
  }

  // Rotate face
  const int face_start = 3 * degree;
  Eigen::ArrayXi face_rot = dofperms::triangle_rotation(degree - 1);
  Eigen::ArrayXXd face_dir_rot
      = dofperms::triangle_rotation_tangent_directions(degree - 1);

  for (int i = 0; i < face_rot.size(); ++i)
  {
    for (int b = 0; b < 2; ++b)
      perm(face_start + i * 2 + b, face_start + face_rot[i] * 2 + b) = 1;
  }
  Eigen::MatrixXd rotation = Eigen::MatrixXd::Identity(n, n);
  rotation.block(face_start, face_start, face_dir_rot.rows(),
                 face_dir_rot.cols())
      = face_dir_rot;
  perm *= rotation;

  return perm;
}
//-----------------------------------------------------------------------------
Eigen::MatrixXd basix::dofperms::triangle_rt_reflection(int degree)
{
  const int n = degree * (degree + 2);
  Eigen::MatrixXd perm = Eigen::MatrixXd::Zero(n, n);

  // Permute RT functions on edges
  for (int i = 0; i < degree; ++i)
  {
    perm(i, degree - 1 - i) = 1;
    perm(degree + i, 2 * degree + i) = -1;
    perm(2 * degree + i, degree + i) = -1;
  }

  // reflect face
  const int face_start = 3 * degree;
  Eigen::ArrayXi face_ref = dofperms::triangle_reflection(degree - 1);
  Eigen::ArrayXXd face_dir_ref
      = dofperms::triangle_reflection_tangent_directions(degree - 1);

  for (int i = 0; i < face_ref.size(); ++i)
  {
    for (int b = 0; b < 2; ++b)
      perm(face_start + i * 2 + b, face_start + face_ref[i] * 2 + b) = 1;
  }
  Eigen::MatrixXd reflection = Eigen::MatrixXd::Identity(n, n);
  reflection.block(face_start, face_start, face_dir_ref.rows(),
                   face_dir_ref.cols())
      = face_dir_ref;
  perm *= reflection;

  return perm;
}
//-----------------------------------------------------------------------------<|MERGE_RESOLUTION|>--- conflicted
+++ resolved
@@ -17,12 +17,7 @@
 using namespace basix;
 
 //----------------------------------------------------------------------------
-<<<<<<< HEAD
-FiniteElement basix::create_rt(cell::type celltype, int degree,
-                               const std::string& name)
-=======
 FiniteElement basix::create_rt(cell::type celltype, int degree)
->>>>>>> 738d72ff
 {
   if (celltype != cell::type::triangle and celltype != cell::type::tetrahedron)
     throw std::runtime_error("Unsupported cell type");
@@ -158,15 +153,9 @@
   entity_dofs[tdim] = {ns0 * tdim};
 
   Eigen::MatrixXd coeffs = compute_expansion_coefficients(wcoeffs, dual);
-<<<<<<< HEAD
-  return FiniteElement(name, celltype, degree, {tdim}, coeffs, entity_dofs,
-                       base_permutations, {}, {},
-                       mapping::type::contravariantPiola);
-=======
   return FiniteElement(element::family::RT, celltype, degree, {tdim}, coeffs,
                        entity_dofs, base_permutations, {}, {},
-                       "contravariant piola");
->>>>>>> 738d72ff
+                       mapping::type::contravariantPiola);
 }
 //-----------------------------------------------------------------------------
 Eigen::MatrixXd basix::dofperms::triangle_rt_rotation(int degree)
