--- conflicted
+++ resolved
@@ -20,13 +20,8 @@
 using namespace basix;
 
 //-----------------------------------------------------------------------------
-<<<<<<< HEAD
 basix::FiniteElement basix::create_element(std::string family, std::string cell,
                                            int degree)
-=======
-basix::FiniteElement basix::create_element(std::string family,
-                                           std::string cell, int degree)
->>>>>>> f3914cec
 {
   if (family == "Lagrange" or family == "P" or family == "Q")
     return create_lagrange(cell::str_to_type(cell), degree, family);
