// Copyright (c) 2020 Chris Richardson and Matthew Scroggs
// FEniCS Project
// SPDX-License-Identifier:    MIT

#include <pybind11/eigen.h>
#include <pybind11/operators.h>
#include <pybind11/pybind11.h>
#include <pybind11/stl.h>
#include <string>

#include "cell.h"
#include "crouzeix-raviart.h"
#include "defines.h"
#include "indexing.h"
#include "lagrange.h"
#include "nedelec-second-kind.h"
#include "nedelec.h"
#include "polynomial-set.h"
#include "quadrature.h"
#include "raviart-thomas.h"
#include "regge.h"
#include "tp.h"
#include "wrapper_docs.h"

namespace py = pybind11;
using namespace libtab;

PYBIND11_MODULE(libtab, m)
{
  m.doc() = R"(
Libtab provides information about finite elements on the reference cell. It has support for
interval (1D), triangle and quadrilateral (2D), and tetrahedron, hexahedron, prism and pyramid (3D) reference cells.
Elements are available in several different types, typically as `ElementName(celltype, degree)`. Not all elements are available
on all cell types, and an error should be thrown if an invalid combination is requested.
Each element has a `tabulate` function which returns the basis functions and a number of their derivatives, as desired.

)";

  m.attr("__version__") = libtab::version();

  py::enum_<cell::Type>(m, "CellType")
      .value("interval", cell::Type::interval)
      .value("triangle", cell::Type::triangle)
      .value("tetrahedron", cell::Type::tetrahedron)
      .value("quadrilateral", cell::Type::quadrilateral)
      .value("hexahedron", cell::Type::hexahedron)
      .value("prism", cell::Type::prism)
      .value("pyramid", cell::Type::pyramid);

  m.def("topology", &cell::topology, docs["cell::topology"]);
  m.def("geometry", &cell::geometry, docs["cell::geometry"]);
  m.def("sub_entity_geometry", &cell::sub_entity_geometry,
        "Points of a sub-entity of a cell");

  m.def("simplex_type", &cell::simplex_type,
        "Simplex CellType of given dimension");
  m.def("create_lattice", &cell::create_lattice,
        "Create a uniform lattice of points on a reference cell");

  m.def(
      "create_new_element",
      [](cell::Type celltype, int degree, std::vector<int>& value_shape,
         const Eigen::MatrixXd& dualmat, const Eigen::MatrixXd& coeffs,
         const std::vector<std::vector<int>>& entity_dofs,
         const std::vector<Eigen::Matrix<double, Eigen::Dynamic, Eigen::Dynamic,
                                         Eigen::RowMajor>>& base_permutations)
          -> FiniteElement {
        auto new_coeffs = FiniteElement::compute_expansion_coefficents(
            coeffs, dualmat, true);
        return FiniteElement(celltype, degree, value_shape, new_coeffs,
                             entity_dofs, base_permutations);
      },
      "Create an element from basic data");

  py::class_<FiniteElement>(m, "FiniteElement", "Finite Element")
<<<<<<< HEAD
      .def("tabulate", &FiniteElement::tabulate,
           docs["FiniteElement::tabulate"])
=======
      .def("tabulate", &FiniteElement::tabulate, tabdoc.c_str())
      .def_property_readonly("base_permutations",
                             &FiniteElement::base_permutations)
>>>>>>> 4a60bcc5
      .def_property_readonly("degree", &FiniteElement::degree)
      .def_property_readonly("cell_type", &FiniteElement::cell_type)
      .def_property_readonly("ndofs", &FiniteElement::ndofs)
      .def_property_readonly("entity_dofs", &FiniteElement::entity_dofs)
      .def_property_readonly("value_size", &FiniteElement::value_size)
      .def_property_readonly("value_shape", &FiniteElement::value_shape);

  // Create FiniteElement of different types
  m.def("Nedelec", &Nedelec::create, "Create Nedelec Element (first kind)");
  m.def("Lagrange", &Lagrange::create, "Create Lagrange Element");
  m.def("CrouzeixRaviart", &CrouzeixRaviart::create,
        "Create Crouzeix-Raviart Element");
  m.def("TensorProduct", &TensorProduct::create,
        "Create TensorProduct Element");
  m.def("RaviartThomas", &RaviartThomas::create,
        "Create Raviart-Thomas Element");
  m.def("NedelecSecondKind", &NedelecSecondKind::create,
        "Create Nedelec Element (second kind)");
  m.def("Regge", &Regge::create, "Create Regge Element");

  m.def(
      "create_element",
      [](std::string family, std::string cell, int degree) {
        const std::map<std::string,
                       std::function<FiniteElement(cell::Type, int)>>
            create_map
            = {{"Crouzeix-Raviart", &CrouzeixRaviart::create},
               {"Discontinuous Lagrange", &Lagrange::create},
               {"Lagrange", &Lagrange::create},
               {"Nedelec 1st kind H(curl)", &Nedelec::create},
               {"Nedelec 2nd kind H(curl)", &NedelecSecondKind::create},
               {"Raviart-Thomas", &RaviartThomas::create},
               {"Regge", &Regge::create}};

        auto create_it = create_map.find(family);
        if (create_it == create_map.end())
          throw std::runtime_error("Family not found: \"" + family + "\"");

        const cell::Type celltype = cell::str_to_type(cell);
        return create_it->second(celltype, degree);
      },
      "Create a FiniteElement of a given family, celltype and degree");

  m.def("tabulate_polynomial_set", &polyset::tabulate,
        "Tabulate orthonormal polynomial expansion set");

  m.def("compute_jacobi_deriv", &quadrature::compute_jacobi_deriv,
        "Compute jacobi polynomial and derivatives at points");

  m.def("make_quadrature",
        py::overload_cast<const Eigen::Array<double, Eigen::Dynamic,
                                             Eigen::Dynamic, Eigen::RowMajor>&,
                          int>(&quadrature::make_quadrature),
        "Compute quadrature points and weights on a simplex defined by points");

  m.def("gauss_lobatto_legendre_line_rule",
        &quadrature::gauss_lobatto_legendre_line_rule,
        "Compute GLL quadrature points and weights on the interval [-1, 1]");

  m.def("index", py::overload_cast<int>(&libtab::idx), "Indexing for 1D arrays")
      .def("index", py::overload_cast<int, int>(&libtab::idx),
           "Indexing for triangular arrays")
      .def("index", py::overload_cast<int, int, int>(&libtab::idx),
           "Indexing for tetrahedral arrays");
}<|MERGE_RESOLUTION|>--- conflicted
+++ resolved
@@ -73,14 +73,10 @@
       "Create an element from basic data");
 
   py::class_<FiniteElement>(m, "FiniteElement", "Finite Element")
-<<<<<<< HEAD
       .def("tabulate", &FiniteElement::tabulate,
            docs["FiniteElement::tabulate"])
-=======
-      .def("tabulate", &FiniteElement::tabulate, tabdoc.c_str())
       .def_property_readonly("base_permutations",
                              &FiniteElement::base_permutations)
->>>>>>> 4a60bcc5
       .def_property_readonly("degree", &FiniteElement::degree)
       .def_property_readonly("cell_type", &FiniteElement::cell_type)
       .def_property_readonly("ndofs", &FiniteElement::ndofs)
